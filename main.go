package main

import (
	"net/http"
	"time"

	"github.com/go-chi/chi/v5"
	"github.com/go-chi/chi/v5/middleware"
	"github.com/reportportal/commons-go/v5/commons"
	"github.com/reportportal/commons-go/v5/conf"
	"github.com/reportportal/commons-go/v5/server"
	log "github.com/sirupsen/logrus"

	"github.com/reportportal/service-index/aggregator"
	"github.com/reportportal/service-index/k8s"
	"github.com/reportportal/service-index/traefik"
)

const httpClientTimeout = 5 * time.Second

func main() {
	cfg := conf.EmptyConfig()

	rpCfg := struct {
		*conf.ServerConfig
<<<<<<< HEAD
		K8sMode       bool   `env:"K8S_MODE" envDefault:"false"`
		TraefikV2Mode bool   `env:"TRAEFIK_V2_MODE" envDefault:"false"`
		TraefikLbURL  string `env:"LB_URL" envDefault:"http://localhost:9091"`
		LogLevel      string `env:"LOG_LEVEL" envDefault:"info"`
		Path          string `env:"RESOURCE_PATH" envDefault:""`
=======
		K8sMode               bool   `env:"K8S_MODE" envDefault:"false"`
		TraefikV2Mode         bool   `env:"TRAEFIK_V2_MODE" envDefault:"false"`
		TraefikContainerBased bool   `env:"TRAEFIK_CONTAINER" envDefault:"true"`
		TraefikLbURL          string `env:"LB_URL" envDefault:"http://localhost:8081"`
>>>>>>> c6826b88
	}{
		ServerConfig: cfg,
	}

	err := conf.LoadConfig(&rpCfg)
	if nil != err {
		log.Fatalf("Cannot load config %v", err)
	}
	ll, err := log.ParseLevel(rpCfg.LogLevel)
	if err != nil {
		log.Fatalf("Incorrect log level provided: %v", err)
	}
	log.SetLevel(ll)

	info := commons.GetBuildInfo()
	info.Name = "Index Service"

	srv := server.New(rpCfg.ServerConfig, info)

	log.Infof("K8S mode enabled: %t", rpCfg.K8sMode)
	var aggreg aggregator.Aggregator
	if rpCfg.K8sMode {
		aggreg, err = k8s.NewAggregator(httpClientTimeout)
		if nil != err {
			log.Fatalf("Incorrect K8S config %s", err.Error())
		}
	} else {
		aggreg = traefik.NewAggregator(rpCfg.TraefikLbURL, rpCfg.TraefikV2Mode, rpCfg.TraefikContainerBased, httpClientTimeout)
	}

	srv.WithRouter(func(router *chi.Mux) {
		router.Use(middleware.Logger)
		router.NotFound(func(w http.ResponseWriter, rq *http.Request) {
			http.Redirect(w, rq, rpCfg.Path+"/ui/#notfound", http.StatusFound)
		})

		router.HandleFunc("/composite/info", func(w http.ResponseWriter, r *http.Request) {
			if err := server.WriteJSON(http.StatusOK, aggreg.AggregateInfo(), w); nil != err {
				log.Error(err)
			}
		})
		router.HandleFunc("/composite/health", func(w http.ResponseWriter, r *http.Request) {
			if err := server.WriteJSON(http.StatusOK, aggreg.AggregateHealth(), w); nil != err {
				log.Error(err)
			}
		})
		router.HandleFunc("/", func(w http.ResponseWriter, r *http.Request) {
			http.Redirect(w, r, rpCfg.Path+"/ui/", http.StatusFound)
		})
		router.HandleFunc("/ui", func(w http.ResponseWriter, r *http.Request) {
			http.Redirect(w, r, rpCfg.Path+"/ui/", http.StatusFound)
		})
	})
	srv.StartServer()
}<|MERGE_RESOLUTION|>--- conflicted
+++ resolved
@@ -23,18 +23,11 @@
 
 	rpCfg := struct {
 		*conf.ServerConfig
-<<<<<<< HEAD
 		K8sMode       bool   `env:"K8S_MODE" envDefault:"false"`
 		TraefikV2Mode bool   `env:"TRAEFIK_V2_MODE" envDefault:"false"`
 		TraefikLbURL  string `env:"LB_URL" envDefault:"http://localhost:9091"`
 		LogLevel      string `env:"LOG_LEVEL" envDefault:"info"`
 		Path          string `env:"RESOURCE_PATH" envDefault:""`
-=======
-		K8sMode               bool   `env:"K8S_MODE" envDefault:"false"`
-		TraefikV2Mode         bool   `env:"TRAEFIK_V2_MODE" envDefault:"false"`
-		TraefikContainerBased bool   `env:"TRAEFIK_CONTAINER" envDefault:"true"`
-		TraefikLbURL          string `env:"LB_URL" envDefault:"http://localhost:8081"`
->>>>>>> c6826b88
 	}{
 		ServerConfig: cfg,
 	}
