--- conflicted
+++ resolved
@@ -23,11 +23,7 @@
     stage('Checkout') {
       checkout scm
     }
-<<<<<<< HEAD
 
-=======
- 
->>>>>>> c6826b88
     stage('Build Docker Image') {
         withEnv(["VERSION=${VERSION}", "AWS_URI=${AWS_URI}"]) {
           sh 'make IMAGE_NAME=${AWS_URI}/service-index build-image v=${VERSION}-RC-$BUILD_NUMBER'
@@ -41,13 +37,6 @@
         def url = 'https://' + env.AWS_URI
         def credentials = 'ecr:' + env.AWS_REGION + ':aws_credentials'
 
-<<<<<<< HEAD
-
-
-=======
-        
-        
->>>>>>> c6826b88
         docker.withRegistry(url, credentials) {
             docker.image(image).push()
         }
